from __future__ import unicode_literals

import functools
import tablib
import traceback
from copy import deepcopy

from diff_match_patch import diff_match_patch

from django import VERSION
from django.conf import settings
from django.core.exceptions import ImproperlyConfigured
from django.core.management.color import no_style
from django.db import connections, transaction, DEFAULT_DB_ALIAS
from django.db.models.fields import FieldDoesNotExist
from django.db.models.query import QuerySet
from django.db.transaction import TransactionManagementError
from django.utils import six
from django.utils.safestring import mark_safe

from . import widgets
from .fields import Field
from .instance_loaders import ModelInstanceLoader
from .results import Error, Result, RowResult

try:
    from django.db.transaction import atomic, savepoint, savepoint_rollback, savepoint_commit  # noqa
except ImportError:
    from .django_compat import atomic, savepoint, savepoint_rollback, savepoint_commit  # noqa


if VERSION < (1, 8):
    from django.db.models.related import RelatedObject
    ForeignObjectRel = RelatedObject
else:
    from django.contrib.postgres.fields import ArrayField
    from django.db.models.fields.related import ForeignObjectRel
    RelatedObject = None

try:
    from django.utils.encoding import force_text
except ImportError:
    from django.utils.encoding import force_unicode as force_text

try:
    from collections import OrderedDict
except ImportError:
    from django.utils.datastructures import SortedDict as OrderedDict

# Set default logging handler to avoid "No handler found" warnings.
import logging  # isort:skip
try:  # Python 2.7+
    from logging import NullHandler
except ImportError:
    class NullHandler(logging.Handler):
        def emit(self, record):
            pass

logging.getLogger(__name__).addHandler(NullHandler())

USE_TRANSACTIONS = getattr(settings, 'IMPORT_EXPORT_USE_TRANSACTIONS', True)


class ResourceOptions(object):
    """
    The inner Meta class allows for class-level configuration of how the
    Resource should behave. The following options are available:
    """

    model = None
    """
    Django Model class. It is used to introspect available
    fields.

    """
    fields = None
    """
    Controls what introspected fields the Resource should include. A whitelist
    of fields.
    """

    exclude = None
    """
    Controls what introspected fields the Resource should
    NOT include. A blacklist of fields.
    """

    instance_loader_class = None
    """
    Controls which class instance will take
    care of loading existing objects.
    """

    import_id_fields = ['id']
    """
    Controls which object fields will be used to
    identify existing instances.
    """

    export_order = None
    """
    Controls export order for columns.
    """

    widgets = None
    """
    This dictionary defines widget kwargs for fields.
    """

    use_transactions = None
    """
    Controls if import should use database transactions. Default value is
    ``None`` meaning ``settings.IMPORT_EXPORT_USE_TRANSACTIONS`` will be
    evaluated.
    """

    skip_unchanged = False
    """
    Controls if the import should skip unchanged records. Default value is
    False
    """

    report_skipped = True
    """
    Controls if the result reports skipped rows Default value is True
    """


class DeclarativeMetaclass(type):

    def __new__(cls, name, bases, attrs):
        declared_fields = []
        meta = ResourceOptions()

        # If this class is subclassing another Resource, add that Resource's
        # fields. Note that we loop over the bases in *reverse*. This is
        # necessary in order to preserve the correct order of fields.
        for base in bases[::-1]:
            if hasattr(base, 'fields'):
                declared_fields = list(six.iteritems(base.fields)) + declared_fields
                # Collect the Meta options
                options = getattr(base, 'Meta', None)
                for option in [option for option in dir(options)
                               if not option.startswith('_')]:
                    setattr(meta, option, getattr(options, option))

        # Add direct fields
        for field_name, obj in attrs.copy().items():
            if isinstance(obj, Field):
                field = attrs.pop(field_name)
                if not field.column_name:
                    field.column_name = field_name
                declared_fields.append((field_name, field))

        attrs['fields'] = OrderedDict(declared_fields)
        new_class = super(DeclarativeMetaclass, cls).__new__(cls, name,
                                                             bases, attrs)

        # Add direct options
        options = getattr(new_class, 'Meta', None)
        for option in [option for option in dir(options)
                       if not option.startswith('_')]:
            setattr(meta, option, getattr(options, option))
        new_class._meta = meta

        return new_class


class Diff(object):
    def __init__(self, resource, instance, new):
        self.left = self._export_resource_fields(resource, instance)
        self.right = []
        self.new = new

    def compare_with(self, resource, instance, dry_run=False):
        self.right = self._export_resource_fields(resource, instance)

    def as_html(self):
        data = []
        dmp = diff_match_patch()
        for v1, v2 in zip(self.left, self.right):
            if v1 != v2 and self.new:
                v1 = ""
            diff = dmp.diff_main(force_text(v1), force_text(v2))
            dmp.diff_cleanupSemantic(diff)
            html = dmp.diff_prettyHtml(diff)
            html = mark_safe(html)
            data.append(html)
        return data

    def _export_resource_fields(self, resource, instance):
        return [resource.export_field(f, instance) if instance else "" for f in resource.get_user_visible_fields()]


class Resource(six.with_metaclass(DeclarativeMetaclass)):
    """
    Resource defines how objects are mapped to their import and export
    representations and handle importing and exporting data.
    """

    @classmethod
    def get_result_class(self):
        """
        Returns the class used to store the result of an import.
        """
        return Result

    @classmethod
    def get_row_result_class(self):
        """
        Returns the class used to store the result of a row import.
        """
        return RowResult

    @classmethod
    def get_error_result_class(self):
        """
        Returns the class used to store an error resulting from an import.
        """
        return Error

    def get_use_transactions(self):
        if self._meta.use_transactions is None:
            return USE_TRANSACTIONS
        else:
            return self._meta.use_transactions

    def get_fields(self, **kwargs):
        """
        Returns fields sorted according to
        :attr:`~import_export.resources.ResourceOptions.export_order`.
        """
        return [self.fields[f] for f in self.get_export_order()]

    @classmethod
    def get_field_name(cls, field):
        """
        Returns the field name for a given field.
        """
        for field_name, f in cls.fields.items():
            if f == field:
                return field_name
        raise AttributeError("Field %s does not exists in %s resource" % (
            field, cls))

    def init_instance(self, row=None):
        raise NotImplementedError()

    def get_instance(self, instance_loader, row):
        """
        Calls the :doc:`InstanceLoader <api_instance_loaders>`.
        """
        return instance_loader.get_instance(row)

    def get_or_init_instance(self, instance_loader, row):
        """
        Either fetches an already existing instance or initializes a new one.
        """
        instance = self.get_instance(instance_loader, row)
        if instance:
            return (instance, False)
        else:
            return (self.init_instance(row), True)

    def save_instance(self, instance, using_transactions=True, dry_run=False):
        """
        Takes care of saving the object to the database.

        Keep in mind that this is done by calling ``instance.save()``, so
        objects are not created in bulk!
        """
        self.before_save_instance(instance, using_transactions, dry_run)
        if not using_transactions and dry_run:
            # we don't have transactions and we want to do a dry_run
            pass
        else:
            instance.save()
        self.after_save_instance(instance, using_transactions, dry_run)

    def before_save_instance(self, instance, using_transactions, dry_run):
        """
        Override to add additional logic. Does nothing by default.
        """
        pass

    def after_save_instance(self, instance, using_transactions, dry_run):
        """
        Override to add additional logic. Does nothing by default.
        """
        pass

    def delete_instance(self, instance, using_transactions=True, dry_run=False):
        """
        Calls :meth:`instance.delete` as long as ``dry_run`` is not set.
        """
        self.before_delete_instance(instance, dry_run)
        if not using_transactions and dry_run:
            # we don't have transactions and we want to do a dry_run
            pass
        else:
            instance.delete()
        self.after_delete_instance(instance, dry_run)

    def before_delete_instance(self, instance, dry_run):
        """
        Override to add additional logic. Does nothing by default.
        """
        pass

    def after_delete_instance(self, instance, dry_run):
        """
        Override to add additional logic. Does nothing by default.
        """
        pass

    def import_field(self, field, obj, data):
        """
        Calls :meth:`import_export.fields.Field.save` if ``Field.attribute``
        and ``Field.column_name`` are found in ``data``.
        """
        if field.attribute and field.column_name in data:
            field.save(obj, data)

    def import_obj(self, obj, data, dry_run):
        """
        Traverses every field in this Resource and calls
        :meth:`~import_export.resources.Resource.import_field`.
        """
        for field in self.get_fields():
            if isinstance(field.widget, widgets.ManyToManyWidget):
                continue
            self.import_field(field, obj, data)

    def save_m2m(self, obj, data, using_transactions, dry_run):
        """
        Saves m2m fields.

        Model instance need to have a primary key value before
        a many-to-many relationship can be used.
        """
        if not using_transactions and dry_run:
            # we don't have transactions and we want to do a dry_run
            pass
        else:
            for field in self.get_fields():
                if not isinstance(field.widget, widgets.ManyToManyWidget):
                    continue
                self.import_field(field, obj, data)

    def for_delete(self, row, instance):
        """
        Returns ``True`` if ``row`` importing should delete instance.

        Default implementation returns ``False``.
        Override this method to handle deletion.
        """
        return False

    def skip_row(self, instance, original):
        """
        Returns ``True`` if ``row`` importing should be skipped.

        Default implementation returns ``False`` unless skip_unchanged == True.
        Override this method to handle skipping rows meeting certain
        conditions.
        """
        if not self._meta.skip_unchanged:
            return False
        for field in self.get_fields():
            try:
                # For fields that are models.fields.related.ManyRelatedManager
                # we need to compare the results
                if list(field.get_value(instance).all()) != list(field.get_value(original).all()):
                    return False
            except AttributeError:
                if field.get_value(instance) != field.get_value(original):
                    return False
        return True

    def get_diff_headers(self):
        """
        Diff representation headers.
        """
        return self.get_export_headers()

    def before_import(self, dataset, using_transactions, dry_run, **kwargs):
        """
        Override to add additional logic. Does nothing by default.
        """
        pass

    def after_import(self, dataset, result, using_transactions, dry_run, **kwargs):
        """
        Override to add additional logic. Does nothing by default.
        """
        pass

    def before_import_row(self, row, **kwargs):
        """
        Override to add additional logic. Does nothing by default.
        """
        pass

    def after_import_row(self, row, row_result, **kwargs):
        """
        Override to add additional logic. Does nothing by default.
        """
        pass

<<<<<<< HEAD
    def import_row(self, row, instance_loader, using_transactions=True, dry_run=False, **kwargs):
=======
    def after_import_instance(self, instance, new, **kwargs):
        """
        Override to add additional logic. Does nothing by default.
        """
        pass

    def import_row(self, row, instance_loader, dry_run=False, **kwargs):
>>>>>>> 8e81b409
        """
        Imports data from ``tablib.Dataset``. Refer to :doc:`import_workflow`
        for a more complete description of the whole import process.

        :param row: A ``dict`` of the row to import

        :param instance_loader: The instance loader to be used to load the row

        :param using_transactions: If ``using_transactions`` is set, a transaction
            is being used to wrap the import

        :param dry_run: If ``dry_run`` is set, or error occurs, transaction
            will be rolled back.
        """
        try:
            row_result = self.get_row_result_class()()
            self.before_import_row(row, **kwargs)
            instance, new = self.get_or_init_instance(instance_loader, row)
            self.after_import_instance(instance, new, **kwargs)
            if new:
                row_result.import_type = RowResult.IMPORT_TYPE_NEW
            else:
                row_result.import_type = RowResult.IMPORT_TYPE_UPDATE
            row_result.new_record = new
            row_result.object_repr = force_text(instance)
            row_result.object_id = instance.pk
            original = deepcopy(instance)
            diff = Diff(self, original, new)
            if self.for_delete(row, instance):
                if new:
                    row_result.import_type = RowResult.IMPORT_TYPE_SKIP
                    diff.compare_with(self, None, dry_run)
                else:
                    row_result.import_type = RowResult.IMPORT_TYPE_DELETE
                    self.delete_instance(instance, dry_run)
                    diff.compare_with(self, None, dry_run)
            else:
                self.import_obj(instance, row, dry_run)
                if self.skip_row(instance, original):
                    row_result.import_type = RowResult.IMPORT_TYPE_SKIP
                else:
                    with transaction.atomic():
                        self.save_instance(instance, dry_run)
                    self.save_m2m(instance, row, using_transactions, dry_run)
                    # Add object info to RowResult for LogEntry
                    row_result.object_repr = force_text(instance)
                    row_result.object_id = instance.pk
                diff.compare_with(self, instance, dry_run)
            row_result.diff = diff.as_html()
            self.after_import_row(row, row_result, **kwargs)
        except Exception as e:
            # There is no point logging a transaction error for each row
            # when only the original error is likely to be relevant
            if not isinstance(e, TransactionManagementError):
                logging.exception(e)
            tb_info = traceback.format_exc()
            row_result.errors.append(self.get_error_result_class()(e, tb_info, row))
        return row_result

    def import_data(self, dataset, dry_run=False, raise_errors=False,
                    use_transactions=None, **kwargs):
        """
        Imports data from ``tablib.Dataset``. Refer to :doc:`import_workflow`
        for a more complete description of the whole import process.

        :param dataset: A ``tablib.Dataset``

        :param raise_errors: Whether errors should be printed to the end user
            or raised regularly.

        :param use_transactions: If ``True`` import process will be processed
            inside transaction.

        :param dry_run: If ``dry_run`` is set, or an error occurs, if a transaction
            is being used, it will be rolled back.
        """

        if use_transactions is None:
            use_transactions = self.get_use_transactions()

        connection = connections[DEFAULT_DB_ALIAS]
        supports_transactions = getattr(connection.features, "supports_transactions", False)

        if use_transactions and not supports_transactions:
            raise ImproperlyConfigured

        using_transactions = (use_transactions or dry_run) and supports_transactions

        if using_transactions:
            with transaction.atomic():
                return self.import_data_inner(dataset, dry_run, raise_errors, using_transactions, **kwargs)
        return self.import_data_inner(dataset, dry_run, raise_errors, using_transactions, **kwargs)

    def import_data_inner(self, dataset, dry_run, raise_errors, using_transactions, **kwargs):
        result = self.get_result_class()()
        result.diff_headers = self.get_diff_headers()
        result.totals = OrderedDict([(RowResult.IMPORT_TYPE_NEW, 0),
                                     (RowResult.IMPORT_TYPE_UPDATE, 0),
                                     (RowResult.IMPORT_TYPE_DELETE, 0),
                                     (RowResult.IMPORT_TYPE_SKIP, 0),
                                     (RowResult.IMPORT_TYPE_ERROR, 0),
                                     ('total', len(dataset))])

        if using_transactions:
            # when transactions are used we want to create/update/delete object
            # as transaction will be rolled back if dry_run is set
            sp1 = savepoint()

        try:
            self.before_import(dataset, using_transactions, dry_run, **kwargs)
        except Exception as e:
            logging.exception(e)
            tb_info = traceback.format_exc()
            result.base_errors.append(self.get_error_result_class()(e, tb_info))
            if raise_errors:
                if using_transactions:
                    savepoint_rollback(sp1)
                raise

        instance_loader = self._meta.instance_loader_class(self, dataset)

        # Update the total in case the dataset was altered by before_import()
        result.totals['total'] = len(dataset)

        for row in dataset.dict:
            row_result = self.import_row(row, instance_loader, using_transactions, dry_run, **kwargs)
            if row_result.errors:
                result.totals[row_result.IMPORT_TYPE_ERROR] += 1
                if raise_errors:
                    if using_transactions:
                        savepoint_rollback(sp1)
                    raise row_result.errors[-1].error
            else:
                result.totals[row_result.import_type] += 1
            if (row_result.import_type != RowResult.IMPORT_TYPE_SKIP or
                    self._meta.report_skipped):
                result.append_row_result(row_result)

        try:
            self.after_import(dataset, result, using_transactions, dry_run, **kwargs)
        except Exception as e:
            logging.exception(e)
            tb_info = traceback.format_exc()
            result.base_errors.append(self.get_error_result_class()(e, tb_info))
            if raise_errors:
                if using_transactions:
                    savepoint_rollback(sp1)
                raise

        if using_transactions:
            if dry_run or result.has_errors():
                savepoint_rollback(sp1)
            else:
                savepoint_commit(sp1)

        return result

    def get_export_order(self):
        order = tuple(self._meta.export_order or ())
        return order + tuple(k for k in self.fields.keys() if k not in order)

    def before_export(self, queryset, *args, **kwargs):
        """
        Override to add additional logic. Does nothing by default.
        """
        pass

    def after_export(self, queryset, data, *args, **kwargs):
        """
        Override to add additional logic. Does nothing by default.
        """
        pass

    def export_field(self, field, obj):
        field_name = self.get_field_name(field)
        method = getattr(self, 'dehydrate_%s' % field_name, None)
        if method is not None:
            return method(obj)
        return field.export(obj)

    def get_export_fields(self):
        return self.get_fields()

    def export_resource(self, obj):
        return [self.export_field(field, obj) for field in self.get_export_fields()]

    def get_export_headers(self):
        headers = [
            force_text(field.column_name) for field in self.get_export_fields()]
        return headers

    def get_user_visible_fields(self):
        return self.get_fields()

    def export(self, queryset=None, *args, **kwargs):
        """
        Exports a resource.
        """

        self.before_export(queryset, *args, **kwargs)

        if queryset is None:
            queryset = self.get_queryset()
        headers = self.get_export_headers()
        data = tablib.Dataset(headers=headers)

        if isinstance(queryset, QuerySet):
            # Iterate without the queryset cache, to avoid wasting memory when
            # exporting large datasets.
            iterable = queryset.iterator()
        else:
            iterable = queryset
        for obj in iterable:
            data.append(self.export_resource(obj))

        self.after_export(queryset, data, *args, **kwargs)

        return data


class ModelDeclarativeMetaclass(DeclarativeMetaclass):

    def __new__(cls, name, bases, attrs):
        new_class = super(ModelDeclarativeMetaclass,
                          cls).__new__(cls, name, bases, attrs)

        opts = new_class._meta

        if not opts.instance_loader_class:
            opts.instance_loader_class = ModelInstanceLoader

        if opts.model:
            model_opts = opts.model._meta
            declared_fields = new_class.fields

            field_list = []
            for f in sorted(model_opts.fields + model_opts.many_to_many):
                if opts.fields is not None and not f.name in opts.fields:
                    continue
                if opts.exclude and f.name in opts.exclude:
                    continue
                if f.name in declared_fields:
                    continue

                field = new_class.field_from_django_field(f.name, f,
                                                          readonly=False)
                field_list.append((f.name, field, ))

            new_class.fields.update(OrderedDict(field_list))

            # add fields that follow relationships
            if opts.fields is not None:
                field_list = []
                for field_name in opts.fields:
                    if field_name in declared_fields:
                        continue
                    if field_name.find('__') == -1:
                        continue

                    model = opts.model
                    attrs = field_name.split('__')
                    for i, attr in enumerate(attrs):
                        verbose_path = ".".join([opts.model.__name__] + attrs[0:i+1])

                        try:
                            if VERSION >= (1, 8):
                                f = model._meta.get_field(attr)
                            else:
                                f = model._meta.get_field_by_name(attr)[0]
                        except FieldDoesNotExist as e:
                            logging.exception(e)
                            raise FieldDoesNotExist(
                                "%s: %s has no field named '%s'" %
                                (verbose_path, model.__name__, attr))

                        if i < len(attrs) - 1:
                            # We're not at the last attribute yet, so check
                            # that we're looking at a relation, and move on to
                            # the next model.
                            if isinstance(f, ForeignObjectRel):
                                if RelatedObject is None:
                                    model = f.related_model
                                else:
                                    # Django < 1.8
                                    model = f.model
                            else:
                                if f.rel is None:
                                    raise KeyError(
                                        '%s is not a relation' % verbose_path)
                                model = f.rel.to

                    if isinstance(f, ForeignObjectRel):
                        f = f.field

                    field = new_class.field_from_django_field(field_name, f,
                                                              readonly=True)
                    field_list.append((field_name, field))

                new_class.fields.update(OrderedDict(field_list))

        return new_class


class ModelResource(six.with_metaclass(ModelDeclarativeMetaclass, Resource)):
    """
    ModelResource is Resource subclass for handling Django models.
    """

    @classmethod
    def widget_from_django_field(cls, f, default=widgets.Widget):
        """
        Returns the widget that would likely be associated with each
        Django type.
        """
        result = default
        internal_type = f.get_internal_type() if callable(getattr(f, "get_internal_type", None)) else ""
        if internal_type in ('ManyToManyField', ):
            result = functools.partial(widgets.ManyToManyWidget,
                                       model=f.rel.to)
        if internal_type in ('ForeignKey', 'OneToOneField', ):
            result = functools.partial(widgets.ForeignKeyWidget,
                                       model=f.rel.to)
        if internal_type in ('DecimalField', ):
            result = widgets.DecimalWidget
        if internal_type in ('DateTimeField', ):
            result = widgets.DateTimeWidget
        elif internal_type in ('DateField', ):
            result = widgets.DateWidget
        elif internal_type in ('TimeField', ):
            result = widgets.TimeWidget
        elif internal_type in ('FloatField',):
            result = widgets.FloatWidget
        elif internal_type in ('IntegerField', 'PositiveIntegerField',
                               'BigIntegerField', 'PositiveSmallIntegerField',
                               'SmallIntegerField', 'AutoField'):
            result = widgets.IntegerWidget
        elif internal_type in ('BooleanField', 'NullBooleanField'):
            result = widgets.BooleanWidget
        elif VERSION >= (1, 8):
            if type(f) == ArrayField:
                return widgets.SimpleArrayWidget
        return result

    @classmethod
    def widget_kwargs_for_field(self, field_name):
        """
        Returns widget kwargs for given field_name.
        """
        if self._meta.widgets:
            return self._meta.widgets.get(field_name, {})
        return {}

    @classmethod
    def field_from_django_field(self, field_name, django_field, readonly):
        """
        Returns a Resource Field instance for the given Django model field.
        """

        FieldWidget = self.widget_from_django_field(django_field)
        widget_kwargs = self.widget_kwargs_for_field(field_name)
        field = Field(
            attribute=field_name,
            column_name=field_name,
            widget=FieldWidget(**widget_kwargs),
            readonly=readonly,
            default=django_field.default,
        )
        return field

    def get_import_id_fields(self):
        """
        """
        return self._meta.import_id_fields

    def get_queryset(self):
        """
        Returns a queryset of all objects for this model. Override this if you
        want to limit the returned queryset.
        """
        return self._meta.model.objects.all()

    def init_instance(self, row=None):
        """
        Initializes a new Django model.
        """
        return self._meta.model()

    def after_import(self, dataset, result, using_transactions, dry_run, **kwargs):
        """
        Reset the SQL sequences after new objects are imported
        """
        # Adapted from django's loaddata
        if not dry_run and any(r.import_type == RowResult.IMPORT_TYPE_NEW for r in result.rows):
            connection = connections[DEFAULT_DB_ALIAS]
            sequence_sql = connection.ops.sequence_reset_sql(no_style(), [self._meta.model])
            if sequence_sql:
                cursor = connection.cursor()
                try:
                    for line in sequence_sql:
                        cursor.execute(line)
                finally:
                    cursor.close()


def modelresource_factory(model, resource_class=ModelResource):
    """
    Factory for creating ``ModelResource`` class for given Django model.
    """
    attrs = {'model': model}
    Meta = type(str('Meta'), (object,), attrs)

    class_name = model.__name__ + str('Resource')

    class_attrs = {
        'Meta': Meta,
    }

    metaclass = ModelDeclarativeMetaclass
    return metaclass(class_name, (resource_class,), class_attrs)<|MERGE_RESOLUTION|>--- conflicted
+++ resolved
@@ -407,17 +407,13 @@
         """
         pass
 
-<<<<<<< HEAD
+    def after_import_instance(self, instance, new, **kwargs):
+        """
+        Override to add additional logic. Does nothing by default.
+        """
+        pass
+
     def import_row(self, row, instance_loader, using_transactions=True, dry_run=False, **kwargs):
-=======
-    def after_import_instance(self, instance, new, **kwargs):
-        """
-        Override to add additional logic. Does nothing by default.
-        """
-        pass
-
-    def import_row(self, row, instance_loader, dry_run=False, **kwargs):
->>>>>>> 8e81b409
         """
         Imports data from ``tablib.Dataset``. Refer to :doc:`import_workflow`
         for a more complete description of the whole import process.
